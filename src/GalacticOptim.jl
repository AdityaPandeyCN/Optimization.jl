"""
$(DocStringExtensions.README)
"""
module GalacticOptim

using DocStringExtensions
using Reexport
@reexport using SciMLBase
using Requires
using DiffResults
using Logging, ProgressLogging, Printf, ConsoleProgressMonitor, TerminalLoggers, LoggingExtras
using ArrayInterface, Base.Iterators

import SciMLBase: OptimizationProblem, OptimizationFunction, AbstractADType, __solve

@enum ObjSense MinSense MaxSense

include("utils.jl")
include("function/function.jl")

function __init__()
    # Optimization backends
    @require BlackBoxOptim="a134a8b2-14d6-55f6-9291-3336d3ab0209" include("solve/blackboxoptim.jl")
    @require CMAEvolutionStrategy="8d3b24bd-414e-49e0-94fb-163cc3a3e411" include("solve/cmaevolutionstrategy.jl")
    @require Evolutionary="86b6b26d-c046-49b6-aa0b-5f0f74682bd6" include("solve/evolutionary.jl")
    @require Flux="587475ba-b771-5e3f-ad9e-33799f191a9c" include("solve/flux.jl")
    @require GCMAES="4aa9d100-eb0f-11e8-15f1-25748831eb3b" include("solve/gcmaes.jl")
    @require MathOptInterface="b8f27783-ece8-5eb3-8dc8-9495eed66fee" include("solve/moi.jl")
    @require MultistartOptimization="3933049c-43be-478e-a8bb-6e0f7fd53575" include("solve/multistartoptimization.jl")
    @require NLopt="76087f3c-5699-56af-9a33-bf431cd00edd" include("solve/nlopt.jl")
    @require Optim="429524aa-4258-5aef-a3af-852621145aeb" include("solve/optim.jl")
    @require QuadDIRECT="dae52e8d-d666-5120-a592-9e15c33b8d7a" include("solve/quaddirect.jl")
    @require Nonconvex="01bcebdf-4d21-426d-b5c4-6132c1619978" begin
        @require ChainRulesCore = "d360d2e6-b24c-11e9-a2a3-2a2ae2dbcce4" begin
            @require NonconvexBayesian="fb352abc-de7b-48de-9ebd-665b54b5d9b3" include("solve/nonconvex/nonconvex_bayesian.jl")
            @require NonconvexIpopt="bf347577-a06d-49ad-a669-8c0e005493b8" include("solve/nonconvex/nonconvex_ipopt.jl")
            @require NonconvexJuniper="611adb69-ebe7-45d0-83f5-90aabba2c123" include("solve/nonconvex/nonconvex_juniper.jl")
            @require NonconvexMMA="d3d89cbb-4ecd-4604-818d-8d1ff343e4da" include("solve/nonconvex/nonconvex_mma.jl")
            @require NonconvexMultistart="11b12826-7e46-4acf-9706-be0a67f2add7" include("solve/nonconvex/nonconvex_multistart.jl")
            @require NonconvexNLopt="b43a31b8-ff9b-442d-8e31-c163daa8ab75" include("solve/nonconvex/nonconvex_nlopt.jl")
            @require NonconvexPavito="75d5b151-dcdf-4236-8ef5-9c4e63ef33e2" include("solve/nonconvex/nonconvex_pavito.jl")
            @require NonconvexPercival="4296f080-e499-44ba-a02c-ae40015c44d5" include("solve/nonconvex/nonconvex_percival.jl")
            @require NonconvexSearch="75732972-a7cd-4375-b200-958e0814350d" include("solve/nonconvex/nonconvex_search.jl")
        end
    end
    @require Metaheuristics="bcdb8e00-2c21-11e9-3065-2b553b22f898" include("solve/metaheuristics.jl")
<<<<<<< HEAD
    @require NOMAD="02130f1c-4665-5b79-af82-ff1385104aa0" include("solve/nomad.jl")
=======
    @require SpeedMapping="f1835b91-879b-4a3f-a438-e4baacf14412" include("solve/speedmapping.jl")
>>>>>>> 6c70b86a

    # AD backends
    @require FiniteDiff="6a86dc24-6348-571c-b903-95158fe2bd41" include("function/finitediff.jl")
    @require ForwardDiff="f6369f11-7733-5829-9624-2563aa707210" include("function/forwarddiff.jl")
    @require ReverseDiff="37e2e3b7-166d-5795-8a7a-e32c996b4267" include("function/reversediff.jl")
    @require Tracker="9f7883ad-71c0-57eb-9f7f-b5c9e6d3789c" include("function/tracker.jl")
    @require Zygote="e88e6eb3-aa80-5325-afca-941959d7151f" include("function/zygote.jl")
end

export solve

end # module<|MERGE_RESOLUTION|>--- conflicted
+++ resolved
@@ -44,11 +44,8 @@
         end
     end
     @require Metaheuristics="bcdb8e00-2c21-11e9-3065-2b553b22f898" include("solve/metaheuristics.jl")
-<<<<<<< HEAD
     @require NOMAD="02130f1c-4665-5b79-af82-ff1385104aa0" include("solve/nomad.jl")
-=======
     @require SpeedMapping="f1835b91-879b-4a3f-a438-e4baacf14412" include("solve/speedmapping.jl")
->>>>>>> 6c70b86a
 
     # AD backends
     @require FiniteDiff="6a86dc24-6348-571c-b903-95158fe2bd41" include("function/finitediff.jl")
