module OptimizationNLopt

using Reexport
@reexport using NLopt, Optimization
using Optimization.SciMLBase
using Optimization: deduce_retcode

(f::NLopt.Algorithm)() = f

SciMLBase.allowsbounds(opt::Union{NLopt.Algorithm, NLopt.Opt}) = true
SciMLBase.supports_opt_cache_interface(opt::Union{NLopt.Algorithm, NLopt.Opt}) = true

function SciMLBase.requiresgradient(opt::Union{NLopt.Algorithm, NLopt.Opt}) #https://github.com/JuliaOpt/NLopt.jl/blob/master/src/NLopt.jl#L18C7-L18C16
    str_opt = if opt isa NLopt.Algorithm
        string(opt)
    else
        string(opt.algorithm)
    end
    if str_opt[2] == 'N'
        return false
    else
        return true
    end
end

#interferes with callback handling
# function SciMLBase.allowsfg(opt::Union{NLopt.Algorithm, NLopt.Opt})
#     str_opt = if opt isa NLopt.Algorithm
#         string(opt)
#     else
#         string(opt.algorithm)
#     end
#     if str_opt[2] == 'D'
#         return true
#     else
#         return false
#     end
# end

function SciMLBase.requireshessian(opt::Union{NLopt.Algorithm, NLopt.Opt}) #https://github.com/JuliaOpt/NLopt.jl/blob/master/src/NLopt.jl#L18C7-L18C16
    str_opt = if opt isa NLopt.Algorithm
        string(opt)
    else
        string(opt.algorithm)
    end

    if str_opt[2] == 'N'
        return false
    else
        return true
    end
end

function SciMLBase.requiresconsjac(opt::Union{NLopt.Algorithm, NLopt.Opt}) #https://github.com/JuliaOpt/NLopt.jl/blob/master/src/NLopt.jl#L18C7-L18C16
    str_opt = if opt isa NLopt.Algorithm
        string(opt)
    else
        string(opt.algorithm)
    end
    if str_opt[3] == 'O' || str_opt[3] == 'I' || str_opt[5] == 'G'
        return true
    else
        return false
    end
end

function SciMLBase.allowsconstraints(opt::NLopt.Algorithm)
    str_opt = string(opt)
    if occursin("AUGLAG", str_opt) || occursin("CCSA", str_opt) || occursin("MMA", str_opt) || occursin("COBYLA", str_opt) || occursin("ISRES", str_opt) || occursin("AGS", str_opt) || occursin("ORIG_DIRECT", str_opt) || occursin("SLSQP", str_opt) 
        return true
    else
        return false
    end
end

function SciMLBase.__init(prob::SciMLBase.OptimizationProblem, opt::NLopt.Algorithm,
        data = Optimization.DEFAULT_DATA; cons_tol =  1e-6,
        callback = (args...) -> (false),
        progress = false, kwargs...)
    return OptimizationCache(prob, opt, data; cons_tol, callback, progress,
        kwargs...)
end


function __map_optimizer_args!(cache::OptimizationCache, opt::NLopt.Opt;
        callback = nothing,
        maxiters::Union{Number, Nothing} = nothing,
        maxtime::Union{Number, Nothing} = nothing,
        abstol::Union{Number, Nothing} = nothing,
        reltol::Union{Number, Nothing} = nothing,
        local_method::Union{NLopt.Algorithm, NLopt.Opt, Nothing} = nothing,
        local_maxiters::Union{Number, Nothing} = nothing,
        local_maxtime::Union{Number, Nothing} = nothing,
        local_options::Union{NamedTuple, Nothing} = nothing,
        kwargs...)
    if local_method !== nothing
        if isa(local_method, NLopt.Opt)
            if ndims(local_method) != length(cache.u0)
                error("Passed local NLopt.Opt optimization dimension does not match OptimizationProblem dimension.")
            end
            local_meth = local_method
        else
            local_meth = NLopt.Opt(local_method, length(cache.u0))
        end

        if !isnothing(local_options)
            for j in Dict(pairs(local_options))
                eval(Meta.parse("NLopt." * string(j.first) * "!"))(local_meth, j.second)
            end
        end

        if !(isnothing(local_maxiters))
            NLopt.maxeval!(local_meth, local_maxiters)
        end

        if !(isnothing(local_maxtime))
            NLopt.maxtime!(local_meth, local_maxtime)
        end

        NLopt.local_optimizer!(opt, local_meth)
    end

    # add optimiser options from kwargs
    for j in kwargs
        if j.first != :cons_tol
            eval(Meta.parse("NLopt." * string(j.first) * "!"))(opt, j.second)
        end
    end

    if cache.ub !== nothing
        opt.upper_bounds = cache.ub
    end

    if cache.lb !== nothing
        opt.lower_bounds = cache.lb
    end

    if !(isnothing(maxiters))
        NLopt.maxeval!(opt, maxiters)
    end

    if !(isnothing(maxtime))
        NLopt.maxtime!(opt, maxtime)
    end

    if !isnothing(abstol)
        NLopt.ftol_abs!(opt, abstol)
    end
    if !isnothing(reltol)
        NLopt.ftol_rel!(opt, reltol)
    end

    return nothing
end

function SciMLBase.__solve(cache::OptimizationCache{
        F,
        RC,
        LB,
        UB,
        LC,
        UC,
        S,
        O,
        D,
        P,
        C
}) where {
        F,
        RC,
        LB,
        UB,
        LC,
        UC,
        S,
        O <:
        Union{
            NLopt.Algorithm,
            NLopt.Opt
        },
        D,
        P,
        C
}
    local x

    _loss = function (θ)
        x = cache.f(θ, cache.p)
        opt_state = Optimization.OptimizationState(u = θ, objective = x[1])
        if cache.callback(opt_state, x...)
            NLopt.force_stop!(opt_setup)
        end
        return x[1]
    end

    if !hasfield(typeof(cache.f), :fg) || cache.f.fg === nothing
        fg! = function (θ, G)
            if length(G) > 0
                cache.f.grad(G, θ)
            end
            return _loss(θ)
        end
<<<<<<< HEAD
    else
        fg! = cache.f.fg
=======
        return _loss(θ)
>>>>>>> 4c989c1b
    end


    opt_setup = if isa(cache.opt, NLopt.Opt)
        if ndims(cache.opt) != length(cache.u0)
            error("Passed NLopt.Opt optimization dimension does not match OptimizationProblem dimension.")
        end
        cache.opt
    else
        NLopt.Opt(cache.opt, length(cache.u0))
    end

    if cache.sense === Optimization.MaxSense
        NLopt.max_objective!(opt_setup, fg!)
    else
        NLopt.min_objective!(opt_setup, fg!)
    end

    if cache.f.cons !== nothing
        eqinds = map((y) -> y[1]==y[2], zip(cache.lcons, cache.ucons))
        ineqinds = map((y) -> y[1]!=y[2], zip(cache.lcons, cache.ucons))
        if sum(ineqinds) > 0
            ineqcons = function (res, θ, J)
                cons_cache = zeros(eltype(res), sum(eqinds)+sum(ineqinds))
                cache.f.cons(cons_cache, θ)
                res .= @view(cons_cache[ineqinds])
                if length(J) > 0
                    Jcache = zeros(eltype(J), sum(ineqinds)+sum(eqinds), length(θ))
                    cache.f.cons_j(Jcache, θ)
                    J .= @view(Jcache[ineqinds, :])'
                end
            end
            NLopt.inequality_constraint!(opt_setup, ineqcons, [cache.solver_args.cons_tol for i in 1:sum(ineqinds)])
        end
        if sum(eqinds) > 0
            eqcons = function (res, θ, J)
                cons_cache = zeros(eltype(res), sum(eqinds)+sum(ineqinds))
                cache.f.cons(cons_cache, θ)
                res .= @view(cons_cache[eqinds])
                if length(J) > 0
                    Jcache = zeros(eltype(res), sum(eqinds)+sum(ineqinds), length(θ))
                    cache.f.cons_j(Jcache, θ)
                    J .= @view(Jcache[eqinds, :])'
                end
            end
            NLopt.equality_constraint!(opt_setup, eqcons, [cache.solver_args.cons_tol for i in 1:sum(eqinds)])
        end
    end

    maxiters = Optimization._check_and_convert_maxiters(cache.solver_args.maxiters)
    maxtime = Optimization._check_and_convert_maxtime(cache.solver_args.maxtime)

    __map_optimizer_args!(cache, opt_setup; callback = cache.callback, maxiters = maxiters,
        maxtime = maxtime,
        cache.solver_args...)

    t0 = time()
    (minf, minx, ret) = NLopt.optimize(opt_setup, cache.u0)
    t1 = time()
    retcode = deduce_retcode(ret)

    if retcode == ReturnCode.Failure
        @warn "NLopt failed to converge: $(ret)"
    end
    stats = Optimization.OptimizationStats(; time = t1 - t0)
    SciMLBase.build_solution(cache, cache.opt, minx,
        minf; original = opt_setup, retcode = retcode,
        stats = stats)
end

end<|MERGE_RESOLUTION|>--- conflicted
+++ resolved
@@ -193,20 +193,13 @@
         return x[1]
     end
 
-    if !hasfield(typeof(cache.f), :fg) || cache.f.fg === nothing
-        fg! = function (θ, G)
-            if length(G) > 0
-                cache.f.grad(G, θ)
-            end
-            return _loss(θ)
-        end
-<<<<<<< HEAD
-    else
-        fg! = cache.f.fg
-=======
+    fg! = function (θ, G)
+        if length(G) > 0
+            cache.f.grad(G, θ)
+        end
         return _loss(θ)
->>>>>>> 4c989c1b
-    end
+    end
+
 
 
     opt_setup = if isa(cache.opt, NLopt.Opt)
