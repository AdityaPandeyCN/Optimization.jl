--- conflicted
+++ resolved
@@ -28,23 +28,13 @@
 end
 
 function __map_optimizer_args(prob::SciMLBase.OptimizationProblem, opt::BBO;
-<<<<<<< HEAD
-    callback=nothing,
-    maxiters::Union{Number,Nothing}=nothing,
-    maxtime::Union{Number,Nothing}=nothing,
-    abstol::Union{Number,Nothing}=nothing,
-    reltol::Union{Number,Nothing}=nothing,
-    verbose::Bool=false,
-    kwargs...)
-
-=======
                               callback = nothing,
                               maxiters::Union{Number, Nothing} = nothing,
                               maxtime::Union{Number, Nothing} = nothing,
                               abstol::Union{Number, Nothing} = nothing,
                               reltol::Union{Number, Nothing} = nothing,
+                              verbose::Bool = false,
                               kwargs...)
->>>>>>> fe739755
     if !isnothing(reltol)
         @warn "common reltol is currently not used by $(opt)"
     end
@@ -80,18 +70,6 @@
     return mapped_args
 end
 
-<<<<<<< HEAD
-function SciMLBase.__solve(prob::SciMLBase.OptimizationProblem, opt::BBO, data=Optimization.DEFAULT_DATA;
-    callback=(args...) -> (false),
-    maxiters::Union{Number,Nothing}=nothing,
-    maxtime::Union{Number,Nothing}=nothing,
-    abstol::Union{Number,Nothing}=nothing,
-    reltol::Union{Number,Nothing}=nothing,
-    verbose::Bool=false,
-    progress=false,
-    kwargs...)
-
-=======
 function SciMLBase.__solve(prob::SciMLBase.OptimizationProblem, opt::BBO,
                            data = Optimization.DEFAULT_DATA;
                            callback = (args...) -> (false),
@@ -99,8 +77,8 @@
                            maxtime::Union{Number, Nothing} = nothing,
                            abstol::Union{Number, Nothing} = nothing,
                            reltol::Union{Number, Nothing} = nothing,
+                           verbose::Bool = false,
                            progress = false, kwargs...)
->>>>>>> fe739755
     local x, cur, state
 
     if data != Optimization.DEFAULT_DATA
@@ -129,13 +107,9 @@
         return first(x)
     end
 
-<<<<<<< HEAD
-    opt_args = __map_optimizer_args(prob, opt, callback=_cb, maxiters=maxiters, maxtime=maxtime, abstol=abstol, reltol=reltol, verbose=verbose; kwargs...)
-=======
     opt_args = __map_optimizer_args(prob, opt, callback = _cb, maxiters = maxiters,
                                     maxtime = maxtime, abstol = abstol, reltol = reltol;
-                                    kwargs...)
->>>>>>> fe739755
+                                    verbose = verbose, kwargs...)
 
     opt_setup = BlackBoxOptim.bbsetup(_loss; opt_args...)
 
